--- conflicted
+++ resolved
@@ -3,14 +3,12 @@
 import pydicom
 import numpy as np
 
-<<<<<<< HEAD
-logger = logging.getLogger(__name__)
-=======
 from pydicer.constants import (
     RT_STRUCTURE_STORAGE_UID,
     CT_IMAGE_STORAGE_UID,
 )
->>>>>>> 834f94cf
+
+logger = logging.getLogger(__name__)
 
 
 class PreprocessData:
