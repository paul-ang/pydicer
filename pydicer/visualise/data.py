--- conflicted
+++ resolved
@@ -4,8 +4,6 @@
 import pandas as pd
 import matplotlib.pyplot as plt
 from platipy.imaging import ImageVisualiser
-
-from pydicer.utils import find_linked_image
 
 logger = logging.getLogger(__name__)
 
@@ -80,15 +78,6 @@
 
                 struct_dir = Path(row.path)
 
-<<<<<<< HEAD
-                img_file = find_linked_image(struct_dir)
-
-                if img_file is None:
-                    logger.error("Linked image %s not found")
-                    continue
-
-                img = sitk.ReadImage(str(img_file))
-=======
                 # Find the linked image
                 # TODO also render on images linked by Frame of Reference
                 df_linked_img = df_converted[
@@ -106,7 +95,6 @@
                     img_path = Path(img_row.path)
 
                     img = sitk.ReadImage(str(img_path.joinpath(f"{img_row.modality}.nii.gz")))
->>>>>>> 1ce516ac
 
                     vis = ImageVisualiser(img)
                     masks = {
