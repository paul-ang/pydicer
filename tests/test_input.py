--- conflicted
+++ resolved
@@ -2,7 +2,7 @@
 from pydicer.input.test import TestInput
 from pydicer.input.filesystem import FilesystemInput
 from pydicer.input.tcia import TCIAInput
-
+import os
 
 
 def test_input_valid_working_dir_():
@@ -13,7 +13,6 @@
     valid_filesystem_input = FilesystemInput()
     # Assert path to DICOMs exists
     assert valid_filesystem_input.working_directory.is_dir()
-
 
     valid_tcia_input = TCIAInput(series_instance_uid="")
     # Assert path to DICOMs exists
@@ -29,19 +28,17 @@
     # Assert path to DICOMs does not exist
     assert not invalid_filesystem_input.working_directory.is_dir()
 
-
-<<<<<<< HEAD
     invalid_work_dir_tcia_input = TCIAInput(
         series_instance_uid="1.3.6.1.4.1.14519.5.2.1.7695.4001.306204232344341694648035234440",
         working_directory="NOT_VALID_PATH",
     )
     # Assert path to DICOMs does not exist
-    assert not os.path.isdir(invalid_work_dir_tcia_input.working_directory)
+    assert not invalid_work_dir_tcia_input.working_directory.is_dir()
 
     invalid_series_uid_tcia_input = TCIAInput(series_instance_uid="NOT_VALID_SERIES_UID")
     invalid_series_uid_tcia_input.fetch_data()
     # Assert path to DICOMs does exist, but it contains no files
-    assert os.path.isdir(invalid_series_uid_tcia_input.working_directory)
+    assert invalid_series_uid_tcia_input.working_directory.is_dir()
     assert (
         len(
             [
@@ -54,10 +51,6 @@
     )
 
 
-# Uncomment to test the TestInput class, will download zenodo zipfile and run tests!
-""" 
-=======
->>>>>>> 25be2e55
 def test_test_input():
 
     test_input = TestInput()
